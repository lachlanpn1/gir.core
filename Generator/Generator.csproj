--- conflicted
+++ resolved
@@ -1,19 +1,14 @@
-<Project Sdk="Microsoft.NET.Sdk">
-
-  <PropertyGroup>
-<<<<<<< HEAD
-    <TargetFramework>netstandard2.1</TargetFramework>
-    <LangVersion>9.0</LangVersion>
-=======
-    <TargetFramework>net5.0</TargetFramework>
->>>>>>> ea396350
-    <Nullable>enable</Nullable>
-    <TreatWarningsErrors>true</TreatWarningsErrors>
-  </PropertyGroup>
-
-  <ItemGroup>
-    <PackageReference Include="Scriban" Version="3.0.7" />
-    <PackageReference Include="Microsoft.CodeAnalysis.CSharp" Version="3.8.0" />
-  </ItemGroup>
-
-</Project>
+<Project Sdk="Microsoft.NET.Sdk">
+
+  <PropertyGroup>
+    <TargetFramework>net5.0</TargetFramework>
+    <Nullable>enable</Nullable>
+    <TreatWarningsErrors>true</TreatWarningsErrors>
+  </PropertyGroup>
+
+  <ItemGroup>
+    <PackageReference Include="Scriban" Version="3.0.7" />
+    <PackageReference Include="Microsoft.CodeAnalysis.CSharp" Version="3.8.0" />
+  </ItemGroup>
+
+</Project>