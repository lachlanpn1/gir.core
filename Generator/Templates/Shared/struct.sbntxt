using System;
using System.Runtime.InteropServices;

#nullable enable

namespace {{ namespace }}
{
    // AUTOGENERATED FILE - DO NOT MODIFY

    {{~ if doc && doc.text ~}}
    /// <summary>
    {{~ doc.text | comment_line_by_line_with_prefix '\t'~}}
    /// </summary>
    {{ end 
    get_obsolete -}}
    [StructLayout(LayoutKind.Sequential)]
    public partial struct {{ name }}
    {
        #region Fields

        {{~ for field in fields
            include 'field.sbntxt' field
        end ~}}

        #endregion

        #region Methods
<<<<<<< HEAD

        internal static class Native
        {
            {{~ for method in all_methods
                include 'method.sbntxt' method
            end ~}}
        }

=======
        internal struct Native
        {
        {{~ for method in all_methods
            include 'method.sbntxt' method
        end ~}}
        }
>>>>>>> eef1d1c2
        #endregion
    }
}<|MERGE_RESOLUTION|>--- conflicted
+++ resolved
@@ -25,23 +25,14 @@
         #endregion
 
         #region Methods
-<<<<<<< HEAD
 
         internal static class Native
-        {
-            {{~ for method in all_methods
-                include 'method.sbntxt' method
-            end ~}}
-        }
-
-=======
-        internal struct Native
         {
         {{~ for method in all_methods
             include 'method.sbntxt' method
         end ~}}
         }
->>>>>>> eef1d1c2
+
         #endregion
     }
 }