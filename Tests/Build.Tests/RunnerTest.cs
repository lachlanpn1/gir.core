--- conflicted
+++ resolved
@@ -9,12 +9,7 @@
     {
         #region Helper
 
-<<<<<<< HEAD
-        private static Runner GetRunner(out IProjectCleaner projectCleaner, out ILibraryGenerator libraryGenerator,
-            out ILibraryBuilder libraryBuilder, out ISampleBuilder sampleBuilder, out ITester tester, out IIntegrationBuilder integrationBuilder)
-=======
-        private static Runner GetRunner(out IProjectCleaner projectCleaner, out ILibraryGenerator libraryGenerator, out ILibraryBuilder libraryBuilder, out ILibraryPacker libraryPacker, out ISampleBuilder sampleBuilder, out ITester tester)
->>>>>>> 52f6a299
+        private static Runner GetRunner(out IProjectCleaner projectCleaner, out ILibraryGenerator libraryGenerator, out ILibraryBuilder libraryBuilder, out ILibraryPacker libraryPacker, out ISampleBuilder sampleBuilder, out ITester tester, out IIntegrationBuilder integrationBuilder)
         {
             projectCleaner = Mock.Of<IProjectCleaner>();
             libraryGenerator = Mock.Of<ILibraryGenerator>();
@@ -24,11 +19,7 @@
             tester = Mock.Of<ITester>();
             integrationBuilder = Mock.Of<IIntegrationBuilder>();
 
-<<<<<<< HEAD
-            return new Runner(projectCleaner, libraryGenerator, libraryBuilder, sampleBuilder, tester, integrationBuilder);
-=======
-            return new Runner(projectCleaner, libraryGenerator, libraryBuilder, libraryPacker, sampleBuilder, tester);
->>>>>>> 52f6a299
+            return new Runner(projectCleaner, libraryGenerator, libraryBuilder, libraryPacker, sampleBuilder, tester, integrationBuilder);
         }
 
         private static void RunTarget(Runner runner, string target)
@@ -81,6 +72,7 @@
                 out IProjectCleaner _, 
                 out ILibraryGenerator _, 
                 out ILibraryBuilder _, 
+                out ILibraryPacker _,
                 out ISampleBuilder _, 
                 out ITester _,
                 out IIntegrationBuilder integrationBuilder
@@ -113,7 +105,7 @@
         }
 
         [TestMethod]
-        public void InvokingSamplesTargetExecutesLibraryBuilderIntegrationBuilderSampleBuilder()
+        public void InvokingSamplesTargetExecutesLibraryBuilderAndSampleBuilder()
         {
             Runner runner = GetRunner(
                 out IProjectCleaner _, 
@@ -160,7 +152,8 @@
                 out ILibraryBuilder builder, 
                 out ILibraryPacker packer,
                 out ISampleBuilder _, 
-                out ITester tester
+                out ITester tester,
+                out IIntegrationBuilder _
             );
 
             RunTarget(runner, "pack");
