<Project Sdk="Microsoft.NET.Sdk">

  <ItemGroup>
    <ProjectReference Include="..\..\..\Libs\Gtk3\Gtk3.csproj" />
  </ItemGroup>

  <PropertyGroup>
    <OutputType>Exe</OutputType>
    <TargetFramework>net5.0</TargetFramework>
<<<<<<< HEAD
  </PropertyGroup>

<PropertyGroup>
=======
>>>>>>> ea396350
    <Nullable>enable</Nullable>
  </PropertyGroup>

</Project><|MERGE_RESOLUTION|>--- conflicted
+++ resolved
@@ -7,12 +7,6 @@
   <PropertyGroup>
     <OutputType>Exe</OutputType>
     <TargetFramework>net5.0</TargetFramework>
-<<<<<<< HEAD
-  </PropertyGroup>
-
-<PropertyGroup>
-=======
->>>>>>> ea396350
     <Nullable>enable</Nullable>
   </PropertyGroup>
 
