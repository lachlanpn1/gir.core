--- conflicted
+++ resolved
@@ -12,13 +12,15 @@
         private readonly ILibraryBuilder _libraryBuilder;
         private readonly ISampleBuilder _sampleBuilder;
         private readonly ITester _tester;
+        private readonly IIntegrationBuilder _integrationBuilder;
 
-        public Runner(IProjectCleaner projectCleaner, ILibraryGenerator libraryGenerator, ILibraryBuilder libraryBuilder, ISampleBuilder sampleBuilder, ITester tester)
+        public Runner(IProjectCleaner projectCleaner, ILibraryGenerator libraryGenerator, ILibraryBuilder libraryBuilder, ISampleBuilder sampleBuilder, ITester tester, IIntegrationBuilder integrationBuilder)
         {
             _projectCleaner = projectCleaner;
             _libraryGenerator = libraryGenerator;
             _libraryBuilder = libraryBuilder;
             _sampleBuilder = sampleBuilder;
+            _integrationBuilder = integrationBuilder;
             _tester = tester;
         }
         
@@ -55,14 +57,8 @@
 
             targets.Add(
                 name: Targets.Samples,
-<<<<<<< HEAD
                 dependsOn: new [] { Targets.Build, Targets.Integration },
-                forEach: Projects.SampleProjects,
-                action: ExecuteDotNetBuild
-=======
-                dependsOn: new [] { Targets.Build },
                 action: BuildSamples
->>>>>>> 799d1100
             );
 
             targets.Add(
@@ -103,11 +99,10 @@
         {
             _tester.Test();
         }
-
+        
         private void BuildIntegration()
         {
-            foreach(var project in Projects.IntegrationProjects)
-                _builder.Build(project);
+            _integrationBuilder.BuildIntegration();
         }
         
         #region Targets
