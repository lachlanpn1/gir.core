--- conflicted
+++ resolved
@@ -10,15 +10,10 @@
         private readonly ILibraryBuilder _libraryBuilder;
         private readonly ISampleBuilder _sampleBuilder;
         private readonly ITester _tester;
-<<<<<<< HEAD
+        private readonly ILibraryPacker _libraryPacker;
         private readonly IIntegrationBuilder _integrationBuilder;
 
-        public Runner(IProjectCleaner projectCleaner, ILibraryGenerator libraryGenerator, ILibraryBuilder libraryBuilder, ISampleBuilder sampleBuilder, ITester tester, IIntegrationBuilder integrationBuilder)
-=======
-        private readonly ILibraryPacker _libraryPacker;
-
-        public Runner(IProjectCleaner projectCleaner, ILibraryGenerator libraryGenerator, ILibraryBuilder libraryBuilder, ILibraryPacker libraryPacker, ISampleBuilder sampleBuilder, ITester tester)
->>>>>>> 52f6a299
+        public Runner(IProjectCleaner projectCleaner, ILibraryGenerator libraryGenerator, ILibraryBuilder libraryBuilder, ILibraryPacker libraryPacker, ISampleBuilder sampleBuilder, ITester tester, IIntegrationBuilder integrationBuilder)
         {
             _projectCleaner = projectCleaner;
             _libraryGenerator = libraryGenerator;
@@ -56,14 +51,14 @@
             );
             
             targets.Add(
-<<<<<<< HEAD
-                name: Targets.Integration,
-                action: BuildIntegration
-=======
                 name: Targets.Pack,
                 dependsOn: new [] { Targets.Build },
                 action: PackLibraries
->>>>>>> 52f6a299
+            );
+            
+            targets.Add(
+                name: Targets.Integration,
+                action: BuildIntegration
             );
 
             targets.Add(
