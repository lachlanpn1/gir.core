<Project>
  <PropertyGroup>
    <TargetFramework>net5.0</TargetFramework>
<<<<<<< HEAD
    <LangVersion>8.0</LangVersion>

=======
>>>>>>> ea396350
    <Nullable>enable</Nullable>
    <TreatWarningsAsErrors>true</TreatWarningsAsErrors>

    <Authors>Marcel Tiede</Authors>
    <Company>GirCore</Company>
    <owners>badcel</owners>

    <RepositoryUrl>https://github.com/GirCore/gir.core</RepositoryUrl>
    <PackageLicenseExpression>MIT</PackageLicenseExpression>
    <SymbolPackageFormat>snupkg</SymbolPackageFormat>
  </PropertyGroup>
  
  <PropertyGroup Condition="$(GirComments) == 'True'">
    <NoWarn>1591</NoWarn>
    <GenerateDocumentationFile>true</GenerateDocumentationFile>
  </PropertyGroup>
</Project><|MERGE_RESOLUTION|>--- conflicted
+++ resolved
@@ -1,11 +1,6 @@
 <Project>
   <PropertyGroup>
     <TargetFramework>net5.0</TargetFramework>
-<<<<<<< HEAD
-    <LangVersion>8.0</LangVersion>
-
-=======
->>>>>>> ea396350
     <Nullable>enable</Nullable>
     <TreatWarningsAsErrors>true</TreatWarningsAsErrors>
 
