using System;
using System.Reflection;
using GObject;

namespace Gtk
{
    public partial class Window
    {
<<<<<<< HEAD
       
        public Window() : this(Sys.Window.@new(Sys.WindowType.toplevel)) { }
        public Window(string template, string obj = "root") : base(template, obj, Assembly.GetCallingAssembly())
        {
        }
        internal Window(string template, string obj, Assembly assembly) : base(template, obj, assembly)
        {
        }
=======
        public Window() : this(Sys.Window.@new(Sys.WindowType.toplevel)) { }
        public Window(string template, string obj = "root") : base(template, obj, Assembly.GetCallingAssembly())
        { }
        internal Window(string template, string obj, Assembly assembly) : base(template, obj, assembly)
        { }
>>>>>>> efe715ce

        public void SetDefaultSize(int width, int height) => Sys.Window.set_default_size(Handle, width, height);
        public void SetTitlebar(Widget widget) => Sys.Window.set_titlebar(Handle, GetHandle(widget));
    }
}<|MERGE_RESOLUTION|>--- conflicted
+++ resolved
@@ -6,22 +6,11 @@
 {
     public partial class Window
     {
-<<<<<<< HEAD
-       
-        public Window() : this(Sys.Window.@new(Sys.WindowType.toplevel)) { }
-        public Window(string template, string obj = "root") : base(template, obj, Assembly.GetCallingAssembly())
-        {
-        }
-        internal Window(string template, string obj, Assembly assembly) : base(template, obj, assembly)
-        {
-        }
-=======
         public Window() : this(Sys.Window.@new(Sys.WindowType.toplevel)) { }
         public Window(string template, string obj = "root") : base(template, obj, Assembly.GetCallingAssembly())
         { }
         internal Window(string template, string obj, Assembly assembly) : base(template, obj, assembly)
         { }
->>>>>>> efe715ce
 
         public void SetDefaultSize(int width, int height) => Sys.Window.set_default_size(Handle, width, height);
         public void SetTitlebar(Widget widget) => Sys.Window.set_titlebar(Handle, GetHandle(widget));
