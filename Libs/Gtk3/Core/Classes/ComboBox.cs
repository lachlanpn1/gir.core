using System.Reflection;

namespace Gtk
{
    public partial class ComboBox
    {
<<<<<<< HEAD
        internal ComboBox(string template, string obj, Assembly assembly) : base(template, obj, assembly) { }
=======
        internal ComboBox(string template, string obj, Assembly assembly) : base(template, obj, assembly)
        { }
>>>>>>> efe715ce
    }
}<|MERGE_RESOLUTION|>--- conflicted
+++ resolved
@@ -1,14 +1,12 @@
+using System;
 using System.Reflection;
+using GObject;
 
 namespace Gtk
 {
     public partial class ComboBox
     {
-<<<<<<< HEAD
-        internal ComboBox(string template, string obj, Assembly assembly) : base(template, obj, assembly) { }
-=======
         internal ComboBox(string template, string obj, Assembly assembly) : base(template, obj, assembly)
         { }
->>>>>>> efe715ce
     }
 }