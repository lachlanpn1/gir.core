--- conflicted
+++ resolved
@@ -8,14 +8,6 @@
     {
         private readonly Dictionary<Widget, Widget> data = new Dictionary<Widget, Widget>();
 
-<<<<<<< HEAD
-        #region Events
-        public event EventHandler<PageChangedEventArgs>? PageAdded;
-        public event EventHandler<PageChangedEventArgs>? PageRemoved;
-        #endregion
-
-=======
->>>>>>> efe715ce
         public Notebook() : this(Sys.Notebook.@new()) { }
 
         public void InsertPage(string label, Widget child, int position)
