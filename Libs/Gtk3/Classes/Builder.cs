--- conflicted
+++ resolved
@@ -44,17 +44,6 @@
 
             MethodInfo? method = connector.GetType().GetMethod(handler_name, BindingFlags.Public | BindingFlags.NonPublic | BindingFlags.Instance);
 
-<<<<<<< HEAD
-            var senderEvent = signalsender.GetType().GetEvent(signal_name, eventFlags);
-            var eventType = senderEvent?.EventHandlerType;
-
-            if (method == null || eventType == null)
-                throw new Exception("Could not connect event because either method or eventType were null!");
-            
-            var del = Delegate.CreateDelegate(eventType, connector, method);
-
-            senderEvent?.AddMethod?.Invoke(signalsender, new object[] { del });
-=======
             if (method is null)
                 throw new Exception($"Could not find instance method with name: {handler_name}");
             
@@ -75,7 +64,6 @@
                 throw new Exception($"Event {signal_name} has no {senderEvent.AddMethod}");
             
             addMethod.Invoke(signalsender, new object[] { del });
->>>>>>> ea396350
         }
 
         private void ConnectFields(object obj)
@@ -101,20 +89,12 @@
                     .FirstOrDefault();
 
                 if(constructor is null)
-<<<<<<< HEAD
-                    throw new Exception($"{field?.ReflectedType?.FullName} Field {field?.Name}: Could not find a constructor with one parameter of {nameof(IntPtr)} to create a {field?.FieldType.FullName}");
-=======
                     throw new Exception($"{field.ReflectedType?.FullName} Field {field.Name}: Could not find a constructor with one parameter of {nameof(IntPtr)} to create a {field.FieldType.FullName}");
->>>>>>> ea396350
 
                 var ptr = GetObject(element);
 
                 if(ptr == IntPtr.Zero)
-<<<<<<< HEAD
-                    throw new Exception($"{field?.ReflectedType?.FullName} Field {field?.Name}: Could not find an element in the template with the name {element}");
-=======
                     throw new Exception($"{field.ReflectedType?.FullName} Field {field.Name}: Could not find an element in the template with the name {element}");
->>>>>>> ea396350
 
                 var newElement = constructor.Invoke(new object[] {ptr});
                 field.SetValue(obj, newElement);
