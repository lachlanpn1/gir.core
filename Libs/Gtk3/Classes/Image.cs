--- conflicted
+++ resolved
@@ -1,72 +1,57 @@
-<<<<<<< HEAD
-using GObject;
-=======
-﻿using GObject;
->>>>>>> 012f1e90
-
-namespace Gtk
-{
-    public partial class Image
-    {
-        public static Image NewFromIconName(string iconName, IconSize size)
-            => new Image(
-                ConstructParameter.With(IconNameProperty, iconName),
-                ConstructParameter.With(IconSizeProperty, (int)size)
-            );
-<<<<<<< HEAD
-      
-        // TODO: This is incorrect. Don't use @Native.new pattern
-        // public static Image FromFile(string filename)
-        //     => new Image(Native.new_from_file(filename));
-=======
-
-        public static Image NewFromFile(string filename)
-            => new Image(
-                ConstructParameter.With(FileProperty, filename)
-            );
->>>>>>> 012f1e90
-
-        public static readonly Property<string> IconNameProperty = Property<string>.Register<Image>(
-            Native.IconNameProperty,
-            nameof(IconName),
-            (o) => o.IconName,
-            (o, v) => o.IconName = v
-        );
-
-        public string IconName
-        {
-            get => GetProperty(IconNameProperty);
-            set => SetProperty(IconNameProperty, value);
-        }
-<<<<<<< HEAD
-
-=======
-        
-        public static readonly Property<string> FileProperty = Property<string>.Register<Image>(
-            Native.FileProperty,
-            nameof(File),
-            (o) => o.File,
-            (o, v) => o.File = v
-        );
-
-        public string File
-        {
-            get => GetProperty(FileProperty);
-            set => SetProperty(FileProperty, value);
-        }
->>>>>>> 012f1e90
-
-        public static readonly Property<int> IconSizeProperty = Property<int>.Register<Image>(
-            Native.IconSizeProperty,
-            nameof(IconSize),
-            (o) => o.IconSize,
-            (o, v) => o.IconSize = v
-        );
-
-        public int IconSize
-        {
-            get => GetProperty(IconSizeProperty);
-            set => SetProperty(IconSizeProperty, value);
-        }
-    }
-}
+﻿using GObject;
+
+namespace Gtk
+{
+    public partial class Image
+    {
+        public static Image NewFromIconName(string iconName, IconSize size)
+            => new Image(
+                ConstructParameter.With(IconNameProperty, iconName),
+                ConstructParameter.With(IconSizeProperty, (int)size)
+            );
+
+        public static Image NewFromFile(string filename)
+            => new Image(
+                ConstructParameter.With(FileProperty, filename)
+            );
+
+        public static readonly Property<string> IconNameProperty = Property<string>.Register<Image>(
+            Native.IconNameProperty,
+            nameof(IconName),
+            (o) => o.IconName,
+            (o, v) => o.IconName = v
+        );
+
+        public string IconName
+        {
+            get => GetProperty(IconNameProperty);
+            set => SetProperty(IconNameProperty, value);
+        }
+        
+        public static readonly Property<string> FileProperty = Property<string>.Register<Image>(
+            Native.FileProperty,
+            nameof(File),
+            (o) => o.File,
+            (o, v) => o.File = v
+        );
+
+        public string File
+        {
+            get => GetProperty(FileProperty);
+            set => SetProperty(FileProperty, value);
+        }
+
+        public static readonly Property<int> IconSizeProperty = Property<int>.Register<Image>(
+            Native.IconSizeProperty,
+            nameof(IconSize),
+            (o) => o.IconSize,
+            (o, v) => o.IconSize = v
+        );
+
+        public int IconSize
+        {
+            get => GetProperty(IconSizeProperty);
+            set => SetProperty(IconSizeProperty, value);
+        }
+    }
+}