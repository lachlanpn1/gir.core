--- conflicted
+++ resolved
@@ -17,19 +17,6 @@
         {
             get => GetProperty(ApplicationProperty);
             set => SetProperty(ApplicationProperty, value);
-        }
-
-        public static readonly Property<bool> ResizableProperty = Property<bool>.Register<Window>(
-            Native.ResizableProperty,
-            nameof(Resizable),
-            get: (o) => o.Resizable,
-            set: (o, v) => o.Resizable = v
-        );
-
-        public bool Resizable
-        {
-            get => GetProperty(ResizableProperty);
-            set => SetProperty(ResizableProperty, value);
         }
 
         public static readonly Property<string> TitleProperty = Property<string>.Register<Window>(
@@ -71,8 +58,6 @@
             set => SetProperty(DefaultWidthProperty, value);
         }
 
-<<<<<<< HEAD
-
         public static readonly Property<bool> ResizableProperty = Property<bool>.Register<Window>(
             Native.ResizableProperty,
             nameof(Resizable),
@@ -87,9 +72,6 @@
         }
 
         #endregion Properties
-=======
-        #endregion
->>>>>>> 4a6ccc9c
 
         #region Constructors
 
@@ -100,12 +82,7 @@
         { }
 
         #endregion
-        
-        #region Methods
-        
         public void SetTitle(string title) => Native.set_title(Handle, title);
         public void Close() => Native.close(Handle);
-        
-        #endregion
     }
 }