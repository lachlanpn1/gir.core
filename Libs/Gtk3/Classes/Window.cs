--- conflicted
+++ resolved
@@ -58,8 +58,6 @@
             set => SetProperty(DefaultWidthProperty, value);
         }
 
-<<<<<<< HEAD
-=======
         public static readonly Property<bool> ResizableProperty = Property<bool>.Register<Window>(
             Native.ResizableProperty,
             nameof(Resizable),
@@ -75,7 +73,6 @@
 
         #endregion Properties
 
->>>>>>> 012f1e90
         #region Constructors
 
         public Window(string title)
