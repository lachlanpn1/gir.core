--- conflicted
+++ resolved
@@ -71,26 +71,6 @@
             set => SetProperty(DefaultWidthProperty, value);
         }
 
-<<<<<<< HEAD
-
-        public static readonly Property<bool> ResizableProperty = Property<bool>.Register<Window>(
-            Native.ResizableProperty,
-            nameof(Resizable),
-            (o) => o.Resizable,
-            (o, v) => o.Resizable = v
-        );
-
-        public bool Resizable
-        {
-            get => GetProperty(ResizableProperty);
-            set => SetProperty(ResizableProperty, value);
-        }
-
-        #endregion Properties
-=======
-        #endregion
->>>>>>> 2c03dd10
-
         #region Constructors
 
         public Window(string title)
