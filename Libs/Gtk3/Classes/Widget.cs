namespace Gtk
{
    public partial class Widget
    {
<<<<<<< HEAD
        public static readonly Property<bool> VExpandProperty = Property<bool>.Register<Widget>(
            Native.VexpandProperty,
            nameof(VExpand),
            (o) => o.VExpand,
            (o, v) => o.VExpand = v
        );

        public bool VExpand
        {
            get => GetProperty(VExpandProperty);
            set => SetProperty(VExpandProperty, value);
        }

        public static readonly Property<bool> HExpandProperty = Property<bool>.Register<Widget>(
            Native.HexpandProperty,
            nameof(HExpand),
            (o) => o.HExpand,
            (o, v) => o.HExpand = v
        );

        public bool HExpand
        {
            get => GetProperty(HExpandProperty);
            set => SetProperty(HExpandProperty, value);
        }


        public static readonly Property<Align> VAlignProperty = Property<Align>.Register<Widget>(
            Native.ValignProperty,
            nameof(VAlign),
            (o) => o.VAlign,
            (o, v) => o.VAlign = v
        );

        public Align VAlign
        {
            get => GetProperty(VAlignProperty);
            set => SetProperty(VAlignProperty, value);
        }


        public static readonly Property<Align> HAlignProperty = Property<Align>.Register<Widget>(
            Native.HalignProperty,
            nameof(HAlign),
            (o) => o.HAlign,
            (o, v) => o.HAlign = v
        );

        public Align HAlign
        {
            get => GetProperty(HAlignProperty);
            set => SetProperty(HAlignProperty, value);
        }


        public void ShowAll() => Native.show_all(Handle);
        public void Show() => Native.show(Handle);
        public StyleContext GetStyleContext() => WrapPointerAs<StyleContext>(Native.get_style_context(Handle));

        public Gdk.Screen GetScreen() => WrapPointerAs<Gdk.Screen>(Native.get_screen(Handle));
=======
        #region Methods
        public void ShowAll() => Native.show_all(Handle);
        #endregion
>>>>>>> 2c03dd10
    }
}<|MERGE_RESOLUTION|>--- conflicted
+++ resolved
@@ -2,7 +2,6 @@
 {
     public partial class Widget
     {
-<<<<<<< HEAD
         public static readonly Property<bool> VExpandProperty = Property<bool>.Register<Widget>(
             Native.VexpandProperty,
             nameof(VExpand),
@@ -63,10 +62,5 @@
         public StyleContext GetStyleContext() => WrapPointerAs<StyleContext>(Native.get_style_context(Handle));
 
         public Gdk.Screen GetScreen() => WrapPointerAs<Gdk.Screen>(Native.get_screen(Handle));
-=======
-        #region Methods
-        public void ShowAll() => Native.show_all(Handle);
-        #endregion
->>>>>>> 2c03dd10
     }
 }