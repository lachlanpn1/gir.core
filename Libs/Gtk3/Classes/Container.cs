--- conflicted
+++ resolved
@@ -15,13 +15,8 @@
             set => SetProperty(ChildProperty, value);
         }
 
-<<<<<<< HEAD
-        public void Add(Widget widget) => Native.add(Handle, widget.Handle);
-        public void Remove(Widget widget) => Native.remove(Handle, widget.Handle);
-=======
         public void Add(Widget widget) => Native.add(Handle, GetHandle(widget));
         public void Remove(Widget widget) => Native.remove(Handle, GetHandle(widget));
->>>>>>> 012f1e90
 
         public void SetBorderWidth(uint border_width) => Native.set_border_width(Handle, border_width);
     }
