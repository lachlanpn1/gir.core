<<<<<<< HEAD
using System;
=======
﻿using System;
>>>>>>> 012f1e90
using GObject;

namespace Gtk
{
    public partial class Box : Orientable
    {
        // TODO: Temporary Property - Define in interface Gtk.Orientable
        public static readonly Property<Orientation> OrientationProperty = Property<Orientation>.Register<Box>(
<<<<<<< HEAD
            Orientable.Native.OrientationProperty,
=======
            "orientation", // FIXME: Don't use hardcoded properties
>>>>>>> 012f1e90
            nameof(Orientation),
            (o) => o.Orientation,
            (o, v) => o.Orientation = v
        );

        public Orientation Orientation
        {
            get => GetProperty(OrientationProperty);
            set => SetProperty(OrientationProperty, value);
        }


        public static readonly Property<int> SpacingProperty = Property<int>.Register<Box>(
            Native.SpacingProperty,
            nameof(Spacing),
            (o) => o.Spacing,
            (o, v) => o.Spacing = v
        );

        public int Spacing
        {
            get => GetProperty(SpacingProperty);
            set => SetProperty(SpacingProperty, value);
        }

        public void PackStart(Widget widget, bool expand, bool fill, uint padding)
<<<<<<< HEAD
            => Native.pack_start(Handle, widget.Handle, expand, fill, padding);
=======
            => Native.pack_start(Handle, GetHandle(widget), expand, fill, padding);
>>>>>>> 012f1e90

        public Box(Orientation orientation) : this(orientation, 0) {}

        public Box(Orientation orientation, int spacing)
            : this(
                ConstructParameter.With(OrientationProperty, orientation),
                ConstructParameter.With(SpacingProperty, spacing)
            )
        { }
    }
}
<|MERGE_RESOLUTION|>--- conflicted
+++ resolved
@@ -1,60 +1,48 @@
-<<<<<<< HEAD
-using System;
-=======
-﻿using System;
->>>>>>> 012f1e90
-using GObject;
-
-namespace Gtk
-{
-    public partial class Box : Orientable
-    {
-        // TODO: Temporary Property - Define in interface Gtk.Orientable
-        public static readonly Property<Orientation> OrientationProperty = Property<Orientation>.Register<Box>(
-<<<<<<< HEAD
-            Orientable.Native.OrientationProperty,
-=======
-            "orientation", // FIXME: Don't use hardcoded properties
->>>>>>> 012f1e90
-            nameof(Orientation),
-            (o) => o.Orientation,
-            (o, v) => o.Orientation = v
-        );
-
-        public Orientation Orientation
-        {
-            get => GetProperty(OrientationProperty);
-            set => SetProperty(OrientationProperty, value);
-        }
-
-
-        public static readonly Property<int> SpacingProperty = Property<int>.Register<Box>(
-            Native.SpacingProperty,
-            nameof(Spacing),
-            (o) => o.Spacing,
-            (o, v) => o.Spacing = v
-        );
-
-        public int Spacing
-        {
-            get => GetProperty(SpacingProperty);
-            set => SetProperty(SpacingProperty, value);
-        }
-
-        public void PackStart(Widget widget, bool expand, bool fill, uint padding)
-<<<<<<< HEAD
-            => Native.pack_start(Handle, widget.Handle, expand, fill, padding);
-=======
-            => Native.pack_start(Handle, GetHandle(widget), expand, fill, padding);
->>>>>>> 012f1e90
-
-        public Box(Orientation orientation) : this(orientation, 0) {}
-
-        public Box(Orientation orientation, int spacing)
-            : this(
-                ConstructParameter.With(OrientationProperty, orientation),
-                ConstructParameter.With(SpacingProperty, spacing)
-            )
-        { }
-    }
-}
+using System;
+using GObject;
+
+namespace Gtk
+{
+    public partial class Box : Orientable
+    {
+        // TODO: Temporary Property - Define in interface Gtk.Orientable
+        public static readonly Property<Orientation> OrientationProperty = Property<Orientation>.Register<Box>(
+            "orientation", // FIXME: Don't use hardcoded properties
+            nameof(Orientation),
+            (o) => o.Orientation,
+            (o, v) => o.Orientation = v
+        );
+
+        public Orientation Orientation
+        {
+            get => GetProperty(OrientationProperty);
+            set => SetProperty(OrientationProperty, value);
+        }
+
+
+        public static readonly Property<int> SpacingProperty = Property<int>.Register<Box>(
+            Native.SpacingProperty,
+            nameof(Spacing),
+            (o) => o.Spacing,
+            (o, v) => o.Spacing = v
+        );
+
+        public int Spacing
+        {
+            get => GetProperty(SpacingProperty);
+            set => SetProperty(SpacingProperty, value);
+        }
+
+        public void PackStart(Widget widget, bool expand, bool fill, uint padding)
+            => Native.pack_start(Handle, GetHandle(widget), expand, fill, padding);
+
+        public Box(Orientation orientation) : this(orientation, 0) {}
+
+        public Box(Orientation orientation, int spacing)
+            : this(
+                ConstructParameter.With(OrientationProperty, orientation),
+                ConstructParameter.With(SpacingProperty, spacing)
+            )
+        { }
+    }
+}