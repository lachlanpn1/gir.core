using System;
using System.Collections.Generic;
using GObject;

namespace Gio
{
    public partial class Application
    {
<<<<<<< HEAD
        public event EventHandler<EventArgs>? Activate;
        public event EventHandler<EventArgs>? Startup;

=======
>>>>>>> efe715ce
        public Application(string applicationId) : this(Sys.Application.@new(applicationId, Sys.ApplicationFlags.flags_none)) { }

        public void Run()
        {
            var zero = IntPtr.Zero;
            Sys.Application.run(Handle, 0, ref zero);
        }
    }
}<|MERGE_RESOLUTION|>--- conflicted
+++ resolved
@@ -6,12 +6,6 @@
 {
     public partial class Application
     {
-<<<<<<< HEAD
-        public event EventHandler<EventArgs>? Activate;
-        public event EventHandler<EventArgs>? Startup;
-
-=======
->>>>>>> efe715ce
         public Application(string applicationId) : this(Sys.Application.@new(applicationId, Sys.ApplicationFlags.flags_none)) { }
 
         public void Run()
