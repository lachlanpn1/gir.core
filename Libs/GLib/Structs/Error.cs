--- conflicted
+++ resolved
@@ -7,13 +7,9 @@
     {
         #region Properties
 
-<<<<<<< HEAD
-        public string Message => Marshal.PtrToStringAnsi(message) ?? System.String.Empty;
+        public string Message => Marshal.PtrToStringAnsi(message) ?? string.Empty;
         public uint Domain => domain;
         public int Code => code;
-=======
-        public string Message => Marshal.PtrToStringAnsi(message) ?? string.Empty;
->>>>>>> ea396350
 
         #endregion
 
