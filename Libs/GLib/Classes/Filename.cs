using System;
using System.Runtime.InteropServices;

namespace GLib
{
    public static class Filename
    {
        public static string ToUri(string filename, string hostname)
        {
            var resPtr = Global.Native.filename_to_uri(filename, hostname, out IntPtr error);

            if (error != IntPtr.Zero)
                throw new GLib.GException(error);
<<<<<<< HEAD
            
            return Marshal.PtrToStringAnsi(resPtr) ?? System.String.Empty;
=======

            return Marshal.PtrToStringAnsi(resPtr) ?? string.Empty;
>>>>>>> ea396350
        }

        public static string FromUri(string uri, out string? hostname)
        {
            IntPtr hostnamePtr = default;
            
            // TODO: Can we actually pass hostname as a ref string? Does this even work?
            var resPtr = Global.Native.filename_from_uri(uri, out hostnamePtr, out IntPtr error);

            if (error != IntPtr.Zero)
                throw new GLib.GException(error);

<<<<<<< HEAD
            hostname = Marshal.PtrToStringAnsi(hostnamePtr) ?? null;
            
            return Marshal.PtrToStringAnsi(resPtr) ?? System.String.Empty;
=======
            return Marshal.PtrToStringAnsi(resPtr) ?? string.Empty;
>>>>>>> ea396350
        }
    }
}
<|MERGE_RESOLUTION|>--- conflicted
+++ resolved
@@ -1,42 +1,33 @@
-using System;
-using System.Runtime.InteropServices;
-
-namespace GLib
-{
-    public static class Filename
-    {
-        public static string ToUri(string filename, string hostname)
-        {
-            var resPtr = Global.Native.filename_to_uri(filename, hostname, out IntPtr error);
-
-            if (error != IntPtr.Zero)
-                throw new GLib.GException(error);
-<<<<<<< HEAD
-            
-            return Marshal.PtrToStringAnsi(resPtr) ?? System.String.Empty;
-=======
-
-            return Marshal.PtrToStringAnsi(resPtr) ?? string.Empty;
->>>>>>> ea396350
-        }
-
-        public static string FromUri(string uri, out string? hostname)
-        {
-            IntPtr hostnamePtr = default;
-            
-            // TODO: Can we actually pass hostname as a ref string? Does this even work?
-            var resPtr = Global.Native.filename_from_uri(uri, out hostnamePtr, out IntPtr error);
-
-            if (error != IntPtr.Zero)
-                throw new GLib.GException(error);
-
-<<<<<<< HEAD
-            hostname = Marshal.PtrToStringAnsi(hostnamePtr) ?? null;
-            
-            return Marshal.PtrToStringAnsi(resPtr) ?? System.String.Empty;
-=======
-            return Marshal.PtrToStringAnsi(resPtr) ?? string.Empty;
->>>>>>> ea396350
-        }
-    }
-}
+using System;
+using System.Runtime.InteropServices;
+
+namespace GLib
+{
+    public static class Filename
+    {
+        public static string ToUri(string filename, string hostname)
+        {
+            var resPtr = Global.Native.filename_to_uri(filename, hostname, out IntPtr error);
+
+            if (error != IntPtr.Zero)
+                throw new GLib.GException(error);
+            
+            return Marshal.PtrToStringAnsi(resPtr) ?? string.Empty;
+        }
+
+        public static string FromUri(string uri, out string? hostname)
+        {
+            IntPtr hostnamePtr = default;
+            
+            // TODO: Can we actually pass hostname as a ref string? Does this even work?
+            var resPtr = Global.Native.filename_from_uri(uri, out hostnamePtr, out IntPtr error);
+
+            if (error != IntPtr.Zero)
+                throw new GLib.GException(error);
+
+            hostname = Marshal.PtrToStringAnsi(hostnamePtr) ?? null;
+            
+            return Marshal.PtrToStringAnsi(resPtr) ?? string.Empty;
+        }
+    }
+}