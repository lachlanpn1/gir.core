--- conflicted
+++ resolved
@@ -52,11 +52,7 @@
         // Print out the name of the GType
         public override string ToString()
         {
-<<<<<<< HEAD
-            return Marshal.PtrToStringAnsi(Global.Native.type_name(_value)) ?? System.String.Empty;
-=======
             return Marshal.PtrToStringAnsi(Global.Native.type_name(_value)) ?? string.Empty;
->>>>>>> ea396350
         }
 
         /*public IntPtr GetClassPointer()
