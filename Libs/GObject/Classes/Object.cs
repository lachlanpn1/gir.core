--- conflicted
+++ resolved
@@ -238,15 +238,6 @@
                 throw new GLib.GException(error);
         }
 
-<<<<<<< HEAD
-        protected static IntPtr GetHandle(Object obj)
-            => obj.Handle;
-        
-        protected static IntPtr GetHandle(Bytes bytes)
-            => bytes.Handle;
-
-=======
->>>>>>> 718edcd7
         /// <summary>
         /// Notify this object that a property has just changed.
         /// </summary>
