using System;
using System.Collections.Concurrent;
using System.Collections.Generic;
using System.ComponentModel;
using System.Diagnostics;
using System.Diagnostics.CodeAnalysis;
using System.Runtime.CompilerServices;
using System.Runtime.InteropServices;
using GLib;

namespace GObject
{
    public partial class Object : IObject, INotifyPropertyChanged, IDisposable, IHandle
    {
        #region Fields
<<<<<<< HEAD

=======
        
>>>>>>> 18ac24c5
        private static readonly Dictionary<IntPtr, ToggleRef<Object>> SubclassObjects = new ();
        private static readonly Dictionary<IntPtr, WeakReference<Object>> WrapperObjects = new ();
        
        private readonly Dictionary<string, SignalHelper> _signals = new ();
        private ObjectSafeHandle _safeHandle;
        
        #endregion

        #region Events

        /// <summary>
        /// Event triggered when a property value changes.
        /// </summary>
        public event PropertyChangedEventHandler? PropertyChanged;

        #endregion

        #region Properties

        public IntPtr Handle => _safeHandle?.DangerousGetHandle() ?? IntPtr.Zero;

        #endregion

        #region Constructors

        /// <summary>
        /// Constructs a new object
        /// </summary>
        /// <param name="properties"></param>
        /// <remarks>This constructor is protected to be sure that there is no caller (enduser) keeping a reference to
        /// the construct parameters as the contained values are freed at the end of this constructor.
        /// If certain constructors are needed they need to be implemented with concrete constructor arguments in
        /// a higher layer.</remarks>
        protected Object(params ConstructParameter[] properties)
        {
            // This will automatically register our
            // type in the type dictionary. If the type is
            // a user-subclass, it will register it with
            // the GType type system automatically.
            System.Type? t = GetType();
            Type typeId = TypeDictionary.Get(t);
            Console.WriteLine($"Instantiating {TypeDictionary.Get(typeId)}");

            var names = new IntPtr[properties.Length];
            var values = new Value[properties.Length];

            IntPtr handle;

            try
            {
                for (var i = 0; i < properties.Length; i++)
                {
                    ConstructParameter? prop = properties[i];
                    // TODO: Marshal in a block, rather than one at a time
                    // for performance reasons.
                    names[i] = Marshal.StringToHGlobalAnsi(prop.Name);
                    values[i] = prop.Value;
                }

                IntPtr zero = IntPtr.Zero;

                handle = Native.new_with_properties(
                    typeId.Value,
                    (uint) properties.Length,
                    ref (properties.Length > 0 ? ref names[0] : ref zero),
                    values
                );

                if (Native.is_floating(handle))
                    Native.ref_sink(handle); //Make sure handle is owned by us
            }
            finally
            {
                foreach (IntPtr ptr in names)
                    Marshal.FreeHGlobal(ptr);

                foreach (Value value in values)
                    value.Dispose();   
            }

            Initialize(handle);
        }

        /// <summary>
        /// Initializes a wrapper for an existing object
        /// </summary>
        /// <param name="handle"></param>
        /// <param name="ownedRef">Defines if the handle is owned by us. If not owned by us it is refed to keep it around.</param>
        protected Object(IntPtr handle, bool ownedRef)
        {
            if (!ownedRef)
            {
                // - Unowned GObjects need to be refed to bind them to this instance
                // - Unowned InitiallyUnowned floating objects need to be ref_sinked
                // - Unowned InitiallyUnowned non-floating objects need to be refed
                // As ref_sink behaves like ref in case of non floating instances we use it for all 3 cases
                Native.ref_sink(handle);
            }
            else
            {
                //In case we own the ref because the ownership was fully transfered to us we
                //do not need to ref the object at all.

                Debug.Assert(!Native.is_floating(handle), "Owned floating references are not possible.");
            }

            Initialize(handle);
        }

        #endregion

        #region Methods

        [MemberNotNull(nameof(_safeHandle))]
        private void Initialize(IntPtr ptr)
        {
            _safeHandle = new ObjectSafeHandle(ptr);

            RegisterObject();
            RegisterProperties();

            Initialize();
        }

        /// <summary>
        /// Wrapper and subclasses can override here to perform immediate initialization
        /// </summary>
        protected virtual void Initialize() { }

        private void RegisterObject()
        {
            if (IsSubclass(GetType()))
            {
                lock (SubclassObjects)
                {
                    SubclassObjects[Handle] = new ToggleRef<Object>(this);
                }
            }
            else
            {
                lock (WrapperObjects)
                {
<<<<<<< HEAD
                    WrapperObjects[Handle] = new WeakReference<Object>(this);
=======
                    WrapperObjects[Handle] = new WeakReference<Object>(this);   
>>>>>>> 18ac24c5
                }
            }
        }

        private void RegisterProperties()
        {
            const System.Reflection.BindingFlags PropertyDescriptorFieldFlags = System.Reflection.BindingFlags.Public
                | System.Reflection.BindingFlags.Static
                | System.Reflection.BindingFlags.FlattenHierarchy;

            const System.Reflection.BindingFlags MethodFlags = System.Reflection.BindingFlags.Instance
                | System.Reflection.BindingFlags.NonPublic;

            foreach (System.Reflection.FieldInfo? field in GetType().GetFields(PropertyDescriptorFieldFlags))
            {
                if (field.FieldType.IsGenericType && field.FieldType.GetGenericTypeDefinition() == typeof(Property<>))
                {
                    System.Reflection.MethodInfo? method =
                        field.FieldType.GetMethod(nameof(Property<Object>.RegisterNotifyEvent), MethodFlags);
                    method?.Invoke(field.GetValue(this), new object[] {this});
                }
            }
        }

        protected internal SignalHelper GetSignalHelper(string name)
        {
            if(_signals.TryGetValue(name, out var signalHelper))
                return signalHelper;

            signalHelper = new SignalHelper(this, name);
            _signals.Add(name, signalHelper);
            
            return signalHelper;
        }

        /// <summary>
        /// Notify this object that a property has just changed.
        /// </summary>
        /// <param name="propertyName">The name of the property who changed.</param>
        protected internal void OnPropertyChanged([CallerMemberName] string? propertyName = null)
        {
            if (propertyName == null)
                return;

            PropertyChanged?.Invoke(this, new PropertyChangedEventArgs(propertyName));
        }

        public static T? WrapNullableHandle<T>(IntPtr handle, bool ownedRef) where T : Object
        {
            if (handle == IntPtr.Zero)
                return null;

            return WrapHandle<T>(handle, ownedRef);
        }

        /// <summary>
        /// This function returns the proxy object to the provided handle
        /// if it already exists, otherwise creates a new wrapper object
        /// and returns it. Note that <typeparamref name="T"/> is the type
        /// the object should be returned. It is independent of the object's
        /// actual type and is provided purely for convenience.
        /// </summary>
        /// <param name="handle">A pointer to the native GObject that should be wrapped.</param>
        /// <param name="ownedRef">Specify if the ref is owned by us, because ownership was transferred.</param>
        /// <typeparam name="T"></typeparam>
        /// <returns>A C# proxy object which wraps the native GObject.</returns>
        /// <exception cref="NullReferenceException"></exception>
        /// <exception cref="InvalidCastException"></exception>
        /// <exception cref="Exception"></exception>
        public static T WrapHandle<T>(IntPtr handle, bool ownedRef) where T : Object
        {
            if (handle == IntPtr.Zero)
                throw new NullReferenceException(
                    $"Failed to wrap handle as type <{typeof(T).FullName}>. Null handle passed to WrapHandle.");

            if (TryGetObject(handle, out T? obj))
                return obj;

            // Resolve GType of object
            Type trueGType = TypeFromHandle(handle);
            System.Type? trueType = null;

            // Ensure 'T' is registered in type dictionary for future use. It is an error for a
            // wrapper type to not define a TypeDescriptor. 
            TypeDescriptor desc = TypeDescriptorRegistry.ResolveTypeDescriptorForType(typeof(T));
            
            TypeDictionary.AddRecursive(typeof(T), desc.GType);
            
            // Optimisation: Compare the gtype of 'T' to the GType of the pointer. If they are
            // equal, we can skip the type dictionary's (possible) recursive lookup and return
            // immediately.
            if (desc.GType.Equals(trueGType))
            {
                // We are actually a type 'T'.
                // The conversion will always be valid
                trueType = typeof(T);
            }
            else
            {
                // We are some other representation of 'T' (e.g. a more derived type)
                // Retrieve the normal way
                trueType = TypeDictionary.Get(trueGType);
                
                // Ensure the conversion is valid
                Type castGType = TypeDictionary.Get(typeof(T));
                if (!Global.Native.type_is_a(trueGType.Value, castGType.Value))
                    throw new InvalidCastException();
            }

            // Create using 'IntPtr' constructor
            System.Reflection.ConstructorInfo? ctor = trueType.GetConstructor(
                System.Reflection.BindingFlags.NonPublic
                | System.Reflection.BindingFlags.Public
                | System.Reflection.BindingFlags.Instance,
                null, new[] { typeof(IntPtr), typeof(bool) }, null
            );
            
            if (ctor == null)
                throw new Exception($"Type {trueType.FullName} does not define an IntPtr constructor. This could mean improperly defined bindings");

            return (T) ctor.Invoke(new object[] { handle, ownedRef});
        }

        private static bool TryGetObject<T>(IntPtr handle, [NotNullWhen(true)] out T? obj) where T : Object
        {
            if (WrapperObjects.TryGetValue(handle, out WeakReference<Object>? weakRef))
            {
                if (weakRef.TryGetTarget(out Object? weakObj))
                {
                    obj = (T) weakObj;
                    return true;
                }
            }
            else if (SubclassObjects.TryGetValue(handle, out ToggleRef<Object>? toggleObj))
            {
                if (toggleObj.Object is not null)
                {
                    obj = (T) toggleObj.Object;
                    return true;
                }
            }

            obj = null;
            return false;
        }

        /// <summary>
        /// A variant of <see cref="WrapHandle{T}"/> which fails gracefully if the pointer cannot be wrapped.
        /// </summary>
        /// <param name="handle">A pointer to the native GObject that should be wrapped.</param>
        /// <param name="o">A C# proxy object which wraps the native GObject.</param>
        /// <param name="ownedRef">Specify if the ref is owned by us, because ownership was transferred.</param>
        /// <typeparam name="T"></typeparam>
        /// <returns><c>true</c> if the handle was wrapped, or <c>false</c> if something went wrong.</returns>
        public static bool TryWrapHandle<T>(IntPtr handle, bool ownedRef, [NotNullWhen(true)] out T? o) 
            where T : Object
        {
            o = null;
            try
            {
                o = WrapHandle<T>(handle, ownedRef);
                return true;
            }
            catch (Exception e)
            {
                Console.WriteLine($"Could not wrap handle as type {typeof(T).FullName}: {e.Message}");
                return false;
            }
        }

        public virtual void Dispose()
        {
            foreach (var signalHelper in _signals.Values)
                signalHelper.Dispose();

<<<<<<< HEAD
            _safeHandle.Dispose();
=======
            if (disposing)
            {
                foreach (var signalHelper in _signals.Values)
                    signalHelper.Dispose();
            }

            lock (WrapperObjects)
            {
                WrapperObjects.Remove(Handle); 
            }

            lock (SubclassObjects)
            {
                SubclassObjects.Remove(Handle);
            }

            Native.unref(Handle);
            Handle = IntPtr.Zero;
>>>>>>> 18ac24c5
        }
        
        #endregion

    }
}<|MERGE_RESOLUTION|>--- conflicted
+++ resolved
@@ -13,11 +13,7 @@
     public partial class Object : IObject, INotifyPropertyChanged, IDisposable, IHandle
     {
         #region Fields
-<<<<<<< HEAD
-
-=======
-        
->>>>>>> 18ac24c5
+
         private static readonly Dictionary<IntPtr, ToggleRef<Object>> SubclassObjects = new ();
         private static readonly Dictionary<IntPtr, WeakReference<Object>> WrapperObjects = new ();
         
@@ -160,11 +156,7 @@
             {
                 lock (WrapperObjects)
                 {
-<<<<<<< HEAD
                     WrapperObjects[Handle] = new WeakReference<Object>(this);
-=======
-                    WrapperObjects[Handle] = new WeakReference<Object>(this);   
->>>>>>> 18ac24c5
                 }
             }
         }
@@ -340,30 +332,9 @@
             foreach (var signalHelper in _signals.Values)
                 signalHelper.Dispose();
 
-<<<<<<< HEAD
             _safeHandle.Dispose();
-=======
-            if (disposing)
-            {
-                foreach (var signalHelper in _signals.Values)
-                    signalHelper.Dispose();
-            }
-
-            lock (WrapperObjects)
-            {
-                WrapperObjects.Remove(Handle); 
-            }
-
-            lock (SubclassObjects)
-            {
-                SubclassObjects.Remove(Handle);
-            }
-
-            Native.unref(Handle);
-            Handle = IntPtr.Zero;
->>>>>>> 18ac24c5
-        }
-        
+        }
+
         #endregion
 
     }
