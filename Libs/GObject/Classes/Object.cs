--- conflicted
+++ resolved
@@ -21,11 +21,7 @@
         /// <summary>
         /// Event triggered when a property value changes.
         /// </summary>
-<<<<<<< HEAD
-        public event PropertyChangedEventHandler? PropertyChanged = null!;
-=======
         public event PropertyChangedEventHandler? PropertyChanged;
->>>>>>> ea396350
 
         #endregion
 
@@ -157,7 +153,7 @@
                 | System.Reflection.BindingFlags.FlattenHierarchy;
 
             const System.Reflection.BindingFlags MethodFlags = System.Reflection.BindingFlags.Instance
-                                                               | System.Reflection.BindingFlags.NonPublic;
+                | System.Reflection.BindingFlags.NonPublic;
 
             foreach (System.Reflection.FieldInfo? field in GetType().GetFields(PropertyDescriptorFieldFlags))
             {
@@ -205,11 +201,7 @@
             ThrowIfDisposed();
 
             if (ClosureHelper.TryGetByDelegate(callback, out ClosureHelper? closure))
-<<<<<<< HEAD
-                UnregisterEvent(closure!);
-=======
                 UnregisterEvent(closure);
->>>>>>> ea396350
         }
 
         protected internal void UnregisterEvent(Action callback)
@@ -217,11 +209,7 @@
             ThrowIfDisposed();
 
             if (ClosureHelper.TryGetByDelegate(callback, out ClosureHelper? closure))
-<<<<<<< HEAD
-                UnregisterEvent(closure!);
-=======
                 UnregisterEvent(closure);
->>>>>>> ea396350
         }
 
         private void UnregisterEvent(ClosureHelper closure)
@@ -271,12 +259,13 @@
         // This function returns the proxy object to the provided handle
         // if it already exists, otherwise creates a new wrapper object
         // and returns it.
+        // FIXME: Temporarily Public
         public static T WrapPointerAs<T>(IntPtr handle)
             where T : Object
         {
             if (TryWrapPointerAs<T>(handle, out T obj))
                 return obj;
-
+            
             if (handle == IntPtr.Zero)
                 throw new Exception(
                     $"Failed to wrap handle as type <{typeof(T).FullName}>. Null handle passed to WrapPointerAs.");
@@ -350,13 +339,13 @@
                 System.Reflection.BindingFlags.NonPublic
                 | System.Reflection.BindingFlags.Public
                 | System.Reflection.BindingFlags.Instance,
-                null, new[] {typeof(IntPtr)}, null
+                null, new[] { typeof(IntPtr) }, null
             );
             
             if (ctor == null)
                 throw new Exception($"Type {trueType.FullName} does not define an IntPtr constructor. This could mean improperly defined bindings");
 
-            o = (T) ctor.Invoke(new object[] {handle});
+            o = (T) ctor.Invoke(new object[] { handle });
 
             return true;
         }
