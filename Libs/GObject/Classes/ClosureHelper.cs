using System;
using System.Collections.Generic;
using System.Diagnostics.CodeAnalysis;
using System.Runtime.InteropServices;

namespace GObject
{
    public delegate void ActionRefValues(ref Value[] items);

    internal class ClosureHelper : IDisposable
    {
        #region Fields

        private static readonly Dictionary<Delegate, ClosureHelper> Handlers = new Dictionary<Delegate, ClosureHelper>();

        // We need to store a reference to MarshalCallback to
        // prevent the delegate from being collected by the GC
        private readonly ClosureMarshal _marshalCallback;

        private bool _disposedValue;
        private readonly Action? _callback;
        private readonly ActionRefValues? _callbackRefValues;

        #endregion

        #region Properties

        internal IntPtr Handle { get; private set; }

        #endregion

        #region Constructors

        public ClosureHelper(Object obj, Action callback) : this(obj)
        {
            _callback = callback ?? throw new ArgumentNullException(nameof(callback));
            Handlers[callback] = this;
        }

        public ClosureHelper(Object obj, ActionRefValues callbackRefValues) : this(obj)
        {
            _callbackRefValues = callbackRefValues ?? throw new ArgumentNullException(nameof(callbackRefValues));
            Handlers[callbackRefValues] = this;
        }

        private ClosureHelper(Object obj)
        {
            Handle = Closure.Native.new_object((uint) Marshal.SizeOf(typeof(Closure)), obj.Handle);
            _marshalCallback = MarshalCallback;
            Closure.Native.set_marshal(Handle, _marshalCallback);
        }

        ~ClosureHelper() => Dispose(false);

        #endregion

        #region Methods

        private void MarshalCallback(IntPtr closure, ref Value returnValue, uint nParamValues,
            Value[] paramValues, IntPtr invocationHint, IntPtr marshalData)
        {
            _callback?.Invoke();

            _callbackRefValues?.Invoke(ref paramValues);
        }

<<<<<<< HEAD
        public static bool TryGetByDelegate(Action action, out ClosureHelper? closure)
=======
        public static bool TryGetByDelegate(Action action, [MaybeNullWhen(false)] out ClosureHelper closure)
>>>>>>> ea396350
        {
            return Handlers.TryGetValue(action, out closure);
        }

<<<<<<< HEAD
        public static bool TryGetByDelegate(ActionRefValues action, out ClosureHelper? closure)
=======
        public static bool TryGetByDelegate(ActionRefValues action, [MaybeNullWhen(false)] out ClosureHelper closure)
>>>>>>> ea396350
        {
            return Handlers.TryGetValue(action, out closure);
        }

        #endregion

        #region IDisposable Implementation

        public void Dispose()
        {
            Dispose(true);
            GC.SuppressFinalize(this);
        }

        protected virtual void Dispose(bool disposing)
        {
            if (!_disposedValue)
            {
                Closure.Native.unref(Handle);
                Handle = IntPtr.Zero;
                _disposedValue = true;
            }
        }

        #endregion
    }
}<|MERGE_RESOLUTION|>--- conflicted
+++ resolved
@@ -64,20 +64,12 @@
             _callbackRefValues?.Invoke(ref paramValues);
         }
 
-<<<<<<< HEAD
-        public static bool TryGetByDelegate(Action action, out ClosureHelper? closure)
-=======
         public static bool TryGetByDelegate(Action action, [MaybeNullWhen(false)] out ClosureHelper closure)
->>>>>>> ea396350
         {
             return Handlers.TryGetValue(action, out closure);
         }
 
-<<<<<<< HEAD
-        public static bool TryGetByDelegate(ActionRefValues action, out ClosureHelper? closure)
-=======
         public static bool TryGetByDelegate(ActionRefValues action, [MaybeNullWhen(false)] out ClosureHelper closure)
->>>>>>> ea396350
         {
             return Handlers.TryGetValue(action, out closure);
         }
