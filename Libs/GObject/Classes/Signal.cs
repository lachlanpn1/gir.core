using System;
using System.Collections.Generic;

namespace GObject
{
    /// <summary>
    /// SignalHandler for signals without any extra data.
    /// </summary>
    /// <param name="sender">The sender of this signal.</param>
    /// <param name="args">Event args. Will always have the value of <see cref="EventArgs.Empty"/>.</param>
    public delegate void SignalHandler<TSender>(TSender sender, EventArgs args)
        where TSender : Object;

    /// <summary>
    /// SignalHandler for signals with extra data.
    /// </summary>
    /// <param name="sender">The sender of this signal.</param>
    /// <param name="args"><see cref="SignalArgs"/> with additional data.</param>
    public delegate void SignalHandler<TSender, TSignalArgs>(TSender sender, TSignalArgs args)
        where TSender : Object
        where TSignalArgs : SignalArgs;

    /// <summary>
    /// Base class for signal based events.
    /// </summary>
    public class SignalArgs : EventArgs
    {
        #region Properties

        protected Value[] Args { get; set; }

        #endregion

        #region Constructors

        public SignalArgs()
        {
            Args = Array.Empty<Value>();
        }

        internal SignalArgs(params Value[] args)
            : this()
        {
            SetArgs(args);
        }

        #endregion

        #region Methods

        internal void SetArgs(Value[] args)
        {
            Args = args;
        }

        #endregion
    }

    public class Signal
    {
        #region Properties

        /// <summary>
        /// The name of the GSignal.
        /// </summary>
        public string Name { get; }

        /// <summary>
        /// The signal flags.
        /// </summary>
        public SignalFlags Flags { get; }

        /// <summary>
        /// The return type of signal handlers.
        /// </summary>
        public Type ReturnType { get; }

        /// <summary>
        /// The type of parameters in signal handlers.
        /// </summary>
        public Type[] ParamTypes { get; }

        #endregion

        #region Constructors

        internal Signal(string name, SignalFlags flags, Type returnType, Type[] paramTypes)
        {
            Name = name;
            Flags = flags;
            ReturnType = returnType;
            ParamTypes = paramTypes;
        }

        #endregion

        #region Methods

        /// <summary>
        /// Registers a new GSignal into this type.
        /// </summary>
        /// <param name="name">The name of the GSignal to create.</param>
        /// <param name="flags">The GSignal flags.</param>
        /// <param name="returnType">The type of the value returned by the handlers of this GSignal.</param>
        /// <param name="paramTypes">
        /// The types list for each parameters given to handlers of this GSignal,
        /// in the order they appear.</param>
        /// <returns>
        /// An instance of <see cref="Signal"/> which describes the registered signal.
        /// </returns>
        public static Signal Register(string name, SignalFlags flags, Type returnType, params Type[] paramTypes)
        {
            return new Signal(name, flags, returnType, paramTypes);
        }

        /// <summary>
        /// Registers a new GSignal into this type.
        /// </summary>
        /// <param name="name">The name of the GSignal to create.</param>
        /// <param name="flags">The GSignal flags.</param>
        /// <returns>
        /// An instance of <see cref="Signal"/> which describes the registered signal.
        /// </returns>
        public static Signal Register(string name, SignalFlags flags = SignalFlags.RunLast)
        {
            return new Signal(name, flags, Type.None, Array.Empty<Type>());
        }

        /// <summary>
        /// Wraps an existing GSignal.
        /// </summary>
        /// <param name="name">The name of the GSignal to wrap.</param>
        /// <returns>
        /// An instance of <see cref="Signal"/> which describes the signal to wrap.
        /// </returns>
        public static Signal Wrap(string name)
        {
            // Here only the signal name is relevant, other parameters are not used.
            return new Signal(name, SignalFlags.RunLast, Type.None, Array.Empty<Type>());
        }

        /// <summary>
        /// Connects an <paramref name="action"/> to this signal.
        /// </summary>
        /// <param name="o">The object on which connect the handler.</param>
        /// <param name="action">The signal handler function.</param>
        /// <param name="after">
        /// Define if this action must be called before or after the default handler of this signal.
        /// </param>
        public void Connect(Object o, Action action, bool after = false)
        {
            if (action == null)
                return;

            o.RegisterEvent(Name, action, after);
        }

        /// <summary>
        /// Connects an <paramref name="action"/> to this signal.
        /// </summary>
        /// <param name="o">The object on which connect the handler.</param>
        /// <param name="action">The signal handler function.</param>
        /// <param name="after">
        /// Define if this action must be called before or after the default handler of this signal.
        /// </param>
        public void Connect(Object o, ActionRefValues action, bool after = false)
        {
            if (action == null)
                return;

            o.RegisterEvent(Name, action, after);
        }

        /// <summary>
        /// Disconnects an <paramref name="action"/> previously connected to this signal.
        /// </summary>
        /// <param name="o">The object from which disconnect the handler.</param>
        /// <param name="action">The signal handler function.</param>
        public void Disconnect(Object o, Action action)
        {
            if (action == null)
                return;

            o.UnregisterEvent(action);
        }

        /// <summary>
        /// Disconnects an <paramref name="action"/> previously connected to this signal.
        /// </summary>
        /// <param name="o">The object from which disconnect the handler.</param>
        /// <param name="action">The signal handler function.</param>
        public void Disconnect(Object o, ActionRefValues action)
        {
            if (action == null)
                return;

            o.UnregisterEvent(action);
        }
        #endregion
    }

    /// <summary>
    /// Describes a GSignal.
    /// </summary>
    public class Signal<TSender, TSignalArgs> : Signal
        where TSender : Object
        where TSignalArgs : SignalArgs, new()
    {
        #region Fields

        private static readonly Dictionary<SignalHandler<TSender, TSignalArgs>, ActionRefValues> Handlers =
            new Dictionary<SignalHandler<TSender, TSignalArgs>, ActionRefValues>();

        #endregion

        #region Constructors

        internal Signal(string name, SignalFlags flags, Type returnType, Type[] paramTypes)
            : base(name, flags, returnType, paramTypes)
        { }

        #endregion

<<<<<<< HEAD
    /// <summary>
    /// Wraps an existing GSignal.
    /// </summary>
    /// <param name="name">The name of the GSignal to wrap.</param>
    /// <returns>
    /// An instance of <see cref="Signal"/> which describes the signal to wrap.
    /// </returns>
    public new static Signal<TSender, TSignalArgs> Wrap(string name)
    {
        // Here only the signal name is relevant, other parameters are not used.
        return new Signal<TSender, TSignalArgs>(name, SignalFlags.RunLast, Type.None, Array.Empty<Type>());
    }
=======
        #region Methods
>>>>>>> bd6a1871

        /// <summary>
        /// Wraps an existing GSignal.
        /// </summary>
        /// <param name="name">The name of the GSignal to wrap.</param>
        /// <returns>
        /// An instance of <see cref="Signal"/> which describes the signal to wrap.
        /// </returns>
        public new static Signal<TSender, TSignalArgs> Wrap(string name)
        {
            // Here only the signal name is relevant, other parameters are not used.
            return new Signal<TSender, TSignalArgs>(name, SignalFlags.run_last, Type.None, Array.Empty<Type>());
        }

        /// <summary>
        /// Connects an <paramref name="action"/> to this signal.
        /// </summary>
        /// <param name="o">The object on which connect the handler.</param>
        /// <param name="action">The signal handler function.</param>
        /// <param name="after">
        /// Define if this action must be called before or after the default handler of this signal.
        /// </param>
        public void Connect(TSender o, SignalHandler<TSender, TSignalArgs> action, bool after = false)
        {
            if (action == null)
                return;

            if (!Handlers.TryGetValue(action, out ActionRefValues callback))
            {
                callback = (ref Value[] values) =>
                {
                    var args = new TSignalArgs();
                    args.SetArgs(values);
                    action(o, args);
                };
            }

            o.RegisterEvent(Name, callback, after);
            Handlers[action] = callback;
        }

        /// <summary>
        /// Disconnects an <paramref name="action"/> previously connected to this signal.
        /// </summary>
        /// <param name="o">The object from which disconnect the handler.</param>
        /// <param name="action">The signal handler function.</param>
        public void Disconnect(TSender o, SignalHandler<TSender, TSignalArgs> action)
        {
            if (action == null)
                return;

            if (!Handlers.TryGetValue(action, out ActionRefValues callback))
                return;

            o.UnregisterEvent(callback);
            Handlers.Remove(action);
        }

        #endregion

    }

    /// <summary>
    /// Describes a GSignal.
    /// </summary>
    public class Signal<TSender> : Signal
        where TSender : Object
    {
        #region Fields

        private static readonly Dictionary<SignalHandler<TSender>, ActionRefValues> Handlers =
            new Dictionary<SignalHandler<TSender>, ActionRefValues>();

        #endregion

        #region Constructors

        internal Signal(string name, SignalFlags flags, Type returnType, Type[] paramTypes)
            : base(name, flags, returnType, paramTypes)
        { }

<<<<<<< HEAD
    /// <summary>
    /// Wraps an existing GSignal.
    /// </summary>
    /// <param name="name">The name of the GSignal to wrap.</param>
    /// <returns>
    /// An instance of <see cref="Signal"/> which describes the signal to wrap.
    /// </returns>
    public new static Signal<TSender> Wrap(string name)
    {
        // Here only the signal name is relevant, other parameters are not used.
        return new Signal<TSender>(name, SignalFlags.RunLast, Type.None, Array.Empty<Type>());
    }
=======
        #endregion
>>>>>>> bd6a1871

        #region Methods

        /// <summary>
        /// Wraps an existing GSignal.
        /// </summary>
        /// <param name="name">The name of the GSignal to wrap.</param>
        /// <returns>
        /// An instance of <see cref="Signal"/> which describes the signal to wrap.
        /// </returns>
        public new static Signal<TSender> Wrap(string name)
        {
            // Here only the signal name is relevant, other parameters are not used.
            return new Signal<TSender>(name, SignalFlags.run_last, Type.None, Array.Empty<Type>());
        }

        /// <summary>
        /// Connects an <paramref name="action"/> to this signal.
        /// </summary>
        /// <param name="o">The object on which connect the handler.</param>
        /// <param name="action">The signal handler function.</param>
        /// <param name="after">
        /// Define if this action must be called before or after the default handler of this signal.
        /// </param>
        public void Connect(TSender o, SignalHandler<TSender> action, bool after = false)
        {
            if (action == null)
                return;

            if (!Handlers.TryGetValue(action, out ActionRefValues callback))
            {
                callback = (ref Value[] _) => action(o, EventArgs.Empty);
            }

            o.RegisterEvent(Name, callback, after);
            Handlers[action] = callback;
        }

        /// <summary>
        /// Disconnects an <paramref name="action"/> previously connected to this signal.
        /// </summary>
        /// <param name="o">The object from which disconnect the handler.</param>
        /// <param name="action">The signal handler function.</param>
        public void Disconnect(TSender o, SignalHandler<TSender> action)
        {
            if (action == null)
                return;

            if (!Handlers.TryGetValue(action, out ActionRefValues callback))
                return;

            o.UnregisterEvent(callback);
            Handlers.Remove(action);
        }

        #endregion
    }
}<|MERGE_RESOLUTION|>--- conflicted
+++ resolved
@@ -221,22 +221,7 @@
 
         #endregion
 
-<<<<<<< HEAD
-    /// <summary>
-    /// Wraps an existing GSignal.
-    /// </summary>
-    /// <param name="name">The name of the GSignal to wrap.</param>
-    /// <returns>
-    /// An instance of <see cref="Signal"/> which describes the signal to wrap.
-    /// </returns>
-    public new static Signal<TSender, TSignalArgs> Wrap(string name)
-    {
-        // Here only the signal name is relevant, other parameters are not used.
-        return new Signal<TSender, TSignalArgs>(name, SignalFlags.RunLast, Type.None, Array.Empty<Type>());
-    }
-=======
         #region Methods
->>>>>>> bd6a1871
 
         /// <summary>
         /// Wraps an existing GSignal.
@@ -318,22 +303,7 @@
             : base(name, flags, returnType, paramTypes)
         { }
 
-<<<<<<< HEAD
-    /// <summary>
-    /// Wraps an existing GSignal.
-    /// </summary>
-    /// <param name="name">The name of the GSignal to wrap.</param>
-    /// <returns>
-    /// An instance of <see cref="Signal"/> which describes the signal to wrap.
-    /// </returns>
-    public new static Signal<TSender> Wrap(string name)
-    {
-        // Here only the signal name is relevant, other parameters are not used.
-        return new Signal<TSender>(name, SignalFlags.RunLast, Type.None, Array.Empty<Type>());
-    }
-=======
-        #endregion
->>>>>>> bd6a1871
+        #endregion
 
         #region Methods
 
